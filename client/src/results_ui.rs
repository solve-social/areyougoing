--- conflicted
+++ resolved
@@ -223,67 +223,8 @@
                             },
                         );
                     }
-<<<<<<< HEAD
-                } else {
-                    columns[2].available_rect_before_wrap()
-                };
-                columns[2].allocate_ui_at_rect(heading_rect, |ui| {
-                    ui.with_layout(Layout::top_down(Align::Center), |ui| {
-                        ui.label(RichText::new("Results").underline().strong());
-                    });
-                });
-
-                self.ui_state.condition_rects.clear();
-                for (i, (desc, _state_text, _color, _metric, _result)) in
-                    processed_results.iter().enumerate()
-                {
-                    let results_frame = results_frame.fill(*_color);
-                    let mut size = columns[2].available_size();
-                    size.y = 0.;
-                    columns[2].allocate_ui_with_layout(
-                        size,
-                        Layout::left_to_right(Align::Center),
-                        |ui| {
-                            if let Some(result) = self.ui_state.result_rects.get(i) {
-                                let rect = ui
-                                    .available_rect_before_wrap()
-                                    .translate(vec2(
-                                        0.,
-                                        result.height() / 2.
-                                            - ui.text_style_height(&TextStyle::Body) / 2.,
-                                    ))
-                                    .expand(results_frame.stroke.width);
-                                ui.allocate_ui_at_rect(rect, |ui| {
-                                    let response = results_frame.show(ui, |ui| {
-                                        ui.colored_label(
-                                            ui.style().visuals.strong_text_color(),
-                                            desc,
-                                        );
-                                    });
-                                    self.ui_state.condition_rects.push(response.response.rect);
-                                });
-                            }
-
-                            let rect = results_frame
-                                .show(ui, |ui| {
-                                    ui.add(Label::new(RichText::new(*_result).strong()).wrap(true))
-                                })
-                                .response
-                                .rect;
-                            if let Some(old_rect) = self.ui_state.result_rects.get_mut(i) {
-                                *old_rect = rect
-                            } else {
-                                self.ui_state.result_rects.push(rect);
-                            }
-                        },
-                    );
-                }
-            },
-        );
-=======
                 },
             );
->>>>>>> d9c6d490
 
             for (left_rect, (right_rect, result_state)) in self.ui_state.progress_rects.iter().zip(
                 self.ui_state
