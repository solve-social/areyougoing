--- conflicted
+++ resolved
@@ -45,15 +45,12 @@
     Results,
 }
 
-<<<<<<< HEAD
-=======
 impl Default for UiTab {
     fn default() -> Self {
         Self::Questions
     }
 }
 
->>>>>>> d9c6d490
 impl NewPoll {
     pub fn process(&mut self, ui: &mut Ui, poll: &mut Poll, original_url: &Option<Url>) {
         let mut next_new_poll_state = None;
